"""
GenX: An Configurable Capacity Expansion Model
Copyright (C) 2021,  Massachusetts Institute of Technology
This program is free software; you can redistribute it and/or modify
it under the terms of the GNU General Public License as published by
the Free Software Foundation; either version 2 of the License, or
(at your option) any later version.
This program is distributed in the hope that it will be useful,
but WITHOUT ANY WARRANTY; without even the implied warranty of
MERCHANTABILITY or FITNESS FOR A PARTICULAR PURPOSE.  See the
GNU General Public License for more details.
A complete copy of the GNU General Public License v2 (GPLv2) is available
in LICENSE.txt.  Users uncompressing this from an archive may not have
received this license file.  If not, see <http://www.gnu.org/licenses/>.
"""

# Store the paths of the current working directory, GenX, and Settings YAML file
if isfile("PreCluster.jl")
    genx_path = cd(pwd, "../..") # pwd() grandparent <-- TDR called from PreCluster.jl
else
    genx_path = pwd()         # <-- TDR called from Run_test.jl
end
settings_path = joinpath(genx_path, "GenX_settings.yml")

# Load GenX modules
push!(LOAD_PATH, genx_path)
push!(LOAD_PATH, pwd())

using YAML
using DataFrames
using StatsBase
using Clustering
using Distances
using Documenter
using CSV


@doc raw"""
    rmse_score(y_true, y_pred)

Calculates Root Mean Square Error.

```math
RMSE = \sqrt{\frac{1}{n}\Sigma_{i=1}^{n}{\Big(\frac{d_i -f_i}{\sigma_i}\Big)^2}}
```

"""
function rmse_score(y_true, y_pred)
    errors = y_pred - y_true
    errors² = errors .^ 2
    mse = mean(errors²)
    rmse = sqrt(mse)
    return rmse
end


@doc raw"""
    parse_data(myinputs)

Get load, solar, wind, and other curves from the input data.

"""
function parse_data(myinputs)
    RESOURCE_ZONES = myinputs["RESOURCE_ZONES"]
    ZONES = myinputs["R_ZONES"]
    # Assuming no missing data
    solar_col_names = []
    wind_col_names = []
    var_col_names = []
    solar_profiles = []
    wind_profiles = []
    var_profiles = []

    # LOAD - Load_data.csv
    load_profiles = [ myinputs["pD"][:,l] for l in 1:size(myinputs["pD"],2) ]
    load_col_names = ["Load_MW_z"*string(l) for l in 1:size(load_profiles)[1]]
    load_zones = [l for l in 1:size(load_profiles)[1]]
    col_to_zone_map = Dict("Load_MW_z"*string(l) => l for l in 1:size(load_profiles)[1])

    # CAPACITY FACTORS - Generators_variability.csv
    for r in 1:length(RESOURCE_ZONES)
        if occursin("PV", RESOURCE_ZONES[r]) || occursin("pv", RESOURCE_ZONES[r]) || occursin("Pv", RESOURCE_ZONES[r]) || occursin("Solar", RESOURCE_ZONES[r]) || occursin("SOLAR", RESOURCE_ZONES[r]) || occursin("solar", RESOURCE_ZONES[r])
            push!(solar_col_names, RESOURCE_ZONES[r])
            push!(solar_profiles, myinputs["pP_Max"][r,:])
        elseif occursin("Wind", RESOURCE_ZONES[r]) || occursin("WIND", RESOURCE_ZONES[r]) || occursin("wind", RESOURCE_ZONES[r])
            push!(wind_col_names, RESOURCE_ZONES[r])
            push!(wind_profiles, myinputs["pP_Max"][r,:])
        end
        push!(var_col_names, RESOURCE_ZONES[r])
        push!(var_profiles, myinputs["pP_Max"][r,:])
        col_to_zone_map[RESOURCE_ZONES[r]] = ZONES[r]
    end

    # FUEL - Fuels_data.csv
    fuel_col_names = string.(myinputs["fuels"])
    fuel_profiles = []
    AllFuelsConst = true
    for f in 1:length(fuel_col_names)
        push!(fuel_profiles, myinputs["fuel_costs"][fuel_col_names[f]])
        if AllFuelsConst && (minimum(myinputs["fuel_costs"][fuel_col_names[f]]) != maximum(myinputs["fuel_costs"][fuel_col_names[f]]))
            AllFuelsConst = false
        end
    end
    all_col_names = [load_col_names; var_col_names; fuel_col_names]
    all_profiles = [load_profiles..., var_profiles..., fuel_profiles...]
    return load_col_names, var_col_names, solar_col_names, wind_col_names, fuel_col_names, all_col_names,
         load_profiles, var_profiles, solar_profiles, wind_profiles, fuel_profiles, all_profiles,
         col_to_zone_map, AllFuelsConst
end

@doc raw"""
    parse_mutli_period_data(inputs_dict)

Get load, solar, wind, and other curves from multi-stage input data.

"""
function parse_multi_stage_data(inputs_dict)
    # Assumes no missing data
    # Assumes zones and resources remain the same across planning stages.
    RESOURCE_ZONES = inputs_dict[1]["RESOURCE_ZONES"]
    ZONES = inputs_dict[1]["R_ZONES"]
    solar_col_names = []
    wind_col_names = []
    var_col_names = []
    solar_profiles = []
    wind_profiles = []
    var_profiles = []

    # [ REPLACE THIS with multi_stage_settings.yml StageLengths ]
    # In case not all stages have the same length, check relative lengths
    stage_lengths = [ size(inputs_dict[t]["pD"][:,1],1) for t in 1:length(keys(inputs_dict)) ]
    total_length = sum(stage_lengths)
    relative_lengths = stage_lengths/total_length

    # LOAD - Load_data.csv
    stage_load_profiles = [ inputs_dict[t]["pD"][:,l] for t in 1:length(keys(inputs_dict)), l in 1:size(inputs_dict[1]["pD"],2) ]
    vector_lps = [stage_load_profiles[:,t] for t in 1:length(keys(inputs_dict))]
    load_profiles = [reduce(vcat,vector_lps[l]) for l in 1:size(inputs_dict[1]["pD"],2)]
    load_col_names = ["Load_MW_z"*string(l) for l in 1:size(load_profiles)[1]]
    load_zones = [l for l in 1:size(load_profiles)[1]]
    col_to_zone_map = Dict("Load_MW_z"*string(l) => l for l in 1:size(load_profiles)[1])

    # CAPACITY FACTORS - Generators_variability.csv
    for r in 1:length(RESOURCE_ZONES)
        if occursin("PV", RESOURCE_ZONES[r]) || occursin("pv", RESOURCE_ZONES[r]) || occursin("Pv", RESOURCE_ZONES[r]) || occursin("Solar", RESOURCE_ZONES[r]) || occursin("SOLAR", RESOURCE_ZONES[r]) || occursin("solar", RESOURCE_ZONES[r])
            push!(solar_col_names, RESOURCE_ZONES[r])
            pv_all_stages = []
            for t in 1:length(keys(inputs_dict))
                pv_all_periods = vcat(pv_all_stages, inputs_dict[t]["pP_Max"][r,:])
            end
            push!(solar_profiles, pv_all_stages)
        elseif occursin("Wind", RESOURCE_ZONES[r]) || occursin("WIND", RESOURCE_ZONES[r]) || occursin("wind", RESOURCE_ZONES[r])
            push!(wind_col_names, RESOURCE_ZONES[r])
            wind_all_stages = []
            for t in 1:length(keys(inputs_dict))
                wind_all_stages = vcat(wind_all_stages, inputs_dict[t]["pP_Max"][r,:])
            end
            push!(wind_profiles, wind_all_stages)
        end
        push!(var_col_names, RESOURCE_ZONES[r])
        var_all_stages = []
        for t in 1:length(keys(inputs_dict))
            var_all_stages = vcat(var_all_stages, inputs_dict[t]["pP_Max"][r,:])
        end
        push!(var_profiles, var_all_stages)
        col_to_zone_map[RESOURCE_ZONES[r]] = ZONES[r]
    end

    # FUEL - Fuels_data.csv
    fuel_col_names = string.(inputs_dict[1]["fuels"])
    fuel_profiles = []
    AllFuelsConst = true
    for f in 1:length(fuel_col_names)
        fuel_all_periods = []
        for t in 1:length(keys(inputs_dict))
            fuel_all_stages = vcat(fuel_all_periods, inputs_dict[t]["fuel_costs"][fuel_col_names[f]])
            if AllFuelsConst && (minimum(inputs_dict[t]["fuel_costs"][fuel_col_names[f]]) != maximum(inputs_dict[t]["fuel_costs"][fuel_col_names[f]]))
                AllFuelsConst = false
            end
        end
        push!(fuel_profiles, fuel_all_stages)
    end

    all_col_names = [load_col_names; var_col_names; fuel_col_names]
    all_profiles = [load_profiles..., var_profiles..., fuel_profiles...]
    return load_col_names, var_col_names, solar_col_names, wind_col_names, fuel_col_names, all_col_names,
         load_profiles, var_profiles, solar_profiles, wind_profiles, fuel_profiles, all_profiles,
         col_to_zone_map, AllFuelsConst, stage_lengths, total_length, relative_lengths
end

@doc raw"""
    check_condition(Threshold, R, OldColNames, ScalingMethod, TimestepsPerRepPeriod)

Check whether the greatest Euclidean deviation in the input data and the clustered
representation is within a given proportion of the "maximum" possible deviation.

(1 for Normalization covers 100%, 4 for Standardization covers ~95%)

"""
function check_condition(Threshold, R, OldColNames, ScalingMethod, TimestepsPerRepPeriod)
    if ScalingMethod == "N"
        return maximum(R.costs)/(length(OldColNames)*TimestepsPerRepPeriod) < Threshold
    elseif ScalingMethod == "S"
        return maximum(R.costs)/(length(OldColNames)*TimestepsPerRepPeriod*4) < Threshold
    else
        println("INVALID Scaling Method ", ScalingMethod, " / Choose N for Normalization or S for Standardization. Proceeding with N.")
    end
    return maximum(R.costs)/(length(OldColNames)*TimestepsPerRepPeriod) < Threshold
end

@doc raw"""
    get_worst_period_idx(R)

Get the index of the period that is farthest from its representative
period by Euclidean distance.

"""
function get_worst_period_idx(R)
    return argmax(R.costs)
end

@doc raw"""
    cluster(ClusterMethod, ClusteringInputDF, NClusters, nIters)

Get representative periods using cluster centers from kmeans or kmedoids.

K-Means:
https://juliastats.org/Clustering.jl/dev/kmeans.html

K-Medoids:
 https://juliastats.org/Clustering.jl/stable/kmedoids.html
"""
function cluster(ClusterMethod, ClusteringInputDF, NClusters, nIters, v=false)
    if ClusterMethod == "kmeans"
        DistMatrix = pairwise(Euclidean(), Matrix(ClusteringInputDF), dims=2)
        R = kmeans(Matrix(ClusteringInputDF), NClusters, init=:kmcen)

        for i in 1:nIters
            R_i = kmeans(Matrix(ClusteringInputDF), NClusters)

            if R_i.totalcost < R.totalcost
                R = R_i
            end
            if v && (i % (nIters/10) == 0)
                println(string(i) * " : " * string(round(R_i.totalcost, digits=3)) * " " * string(round(R.totalcost, digits=3)) )
            end
        end

        A = R.assignments # get points to clusters mapping - A for Assignments
        W = R.counts # get the cluster sizes - W for Weights
        Centers = R.centers # get the cluster centers - M for Medoids

        M = []
        for i in 1:NClusters
            dists = [euclidean(Centers[:,i], ClusteringInputDF[!, j]) for j in 1:size(ClusteringInputDF, 2)]
            push!(M,argmin(dists))
        end

    elseif ClusterMethod == "kmedoids"
        DistMatrix = pairwise(Euclidean(), Matrix(ClusteringInputDF), dims=2)
        R = kmedoids(DistMatrix, NClusters, init=:kmcen)

        for i in 1:nIters
            R_i = kmedoids(DistMatrix, NClusters)
            if R_i.totalcost < R.totalcost
                R = R_i
            end
            if v && (i % (nIters/10) == 0)
                println(string(i) * " : " * string(round(R_i.totalcost, digits=3)) * " " * string(round(R.totalcost, digits=3)) )
            end
        end

        A = R.assignments # get points to clusters mapping - A for Assignments
        W = R.counts # get the cluster sizes - W for Weights
        M = R.medoids # get the cluster centers - M for Medoids
    else
        println("INVALID ClusterMethod. Select kmeans or kmedoids. Running kmeans instead.")
        return cluster("kmeans", ClusteringInputDF, NClusters, nIters)
    end
    return [R, A, W, M, DistMatrix]
end

@doc raw"""
    RemoveConstCols(all_profiles, all_col_names)

Remove and store the columns that do not vary during the period.

"""
function RemoveConstCols(all_profiles, all_col_names, v=false)
    ConstData = []
    ConstIdx = []
    ConstCols = []
    for c in 1:length(all_col_names)
        Const = minimum(all_profiles[c]) == maximum(all_profiles[c])
        if Const
            if v println("Removing constant col: ", all_col_names[c]) end
            push!(ConstData, all_profiles[c])
            push!(ConstCols, all_col_names[c])
            push!(ConstIdx, c)
        end
    end
    all_profiles = [all_profiles[i] for i in 1:length(all_profiles) if i ∉ ConstIdx]
    all_col_names = [all_col_names[i] for i in 1:length(all_col_names) if i ∉ ConstIdx]
    return all_profiles, all_col_names, ConstData, ConstCols, ConstIdx
end

@doc raw"""

    get_extreme_period(DF, GDF, profKey, typeKey, statKey,
       ConstCols, load_col_names, solar_col_names, wind_col_names)

Identify extreme week by specification of profile type (Load, PV, Wind),
measurement type (absolute (timestep with min/max value) vs. integral
(period with min/max summed value)), and statistic (minimum or maximum).
I.e., the user could want the hour with the most load across the whole
system to be included among the extreme periods. They would select
"Load", "System, "Absolute, and "Max".


"""
function get_extreme_period(DF, GDF, profKey, typeKey, statKey,
    ConstCols, load_col_names, solar_col_names, wind_col_names, v=false)
    if v println(profKey," ", typeKey," ", statKey) end
    if typeKey == "Integral"
        if profKey == "Load"
            (stat, group_idx) = get_integral_extreme(GDF, statKey, load_col_names, ConstCols)
        elseif profKey == "PV"
            (stat, group_idx) = get_integral_extreme(GDF, statKey, solar_col_names, ConstCols)
        elseif profKey == "Wind"
            (stat, group_idx) = get_integral_extreme(GDF, statKey, wind_col_names, ConstCols)
        else
            println("Error: Profile Key ", profKey, " is invalid. Choose `Load', `PV' or `Wind'.")
        end
    elseif typeKey == "Absolute"
        if profKey == "Load"
            (stat, group_idx) = get_absolute_extreme(DF, statKey, load_col_names, ConstCols)
        elseif profKey == "PV"
            (stat, group_idx) = get_absolute_extreme(DF, statKey, solar_col_names, ConstCols)
        elseif profKey == "Wind"
            (stat, group_idx) = get_absolute_extreme(DF, statKey, wind_col_names, ConstCols)
        else
            println("Error: Profile Key ", profKey, " is invalid. Choose `Load', `PV' or `Wind'.")
        end
   else
       println("Error: Type Key ", typeKey, " is invalid. Choose `Absolute' or `Integral'.")
       stat = 0
       group_idx = 0
   end
    return (stat, group_idx)
end


@doc raw"""

    get_integral_extreme(GDF, statKey, col_names, ConstCols)

Get the period index with the minimum or maximum load or capacity factor
summed over the period.

"""
function get_integral_extreme(GDF, statKey, col_names, ConstCols)
    if statKey == "Max"
        (stat, stat_idx) = findmax( sum([GDF[!, Symbol(c)] for c in setdiff(col_names, ConstCols) ]) )
    elseif statKey == "Min"
        (stat, stat_idx) = findmin( sum([GDF[!, Symbol(c)] for c in setdiff(col_names, ConstCols) ]) )
    else
        println("Error: Statistic Key ", statKey, " is invalid. Choose `Max' or `Min'.")
    end
    return (stat, stat_idx)
end

@doc raw"""

    get_absolute_extreme(DF, statKey, col_names, ConstCols)

Get the period index of the single timestep with the minimum or maximum load or capacity factor.

"""
function get_absolute_extreme(DF, statKey, col_names, ConstCols)
    if statKey == "Max"
        (stat, stat_idx) = findmax( sum([DF[!, Symbol(c)] for c in setdiff(col_names, ConstCols) ]) )
        group_idx = DF.Group[stat_idx]
    elseif statKey == "Min"
        (stat, stat_idx) = findmin( sum([DF[!, Symbol(c)] for c in setdiff(col_names, ConstCols) ]) )
        group_idx = DF.Group[stat_idx]
    else
        println("Error: Statistic Key ", statKey, " is invalid. Choose `Max' or `Min'.")
    end
    return (stat, group_idx)
end


@doc raw"""

    scale_weights(W, H)

Linearly scale weights W such that they sum to the desired number of timesteps (hours) H.

```math
w_j \leftarrow H \cdot \frac{w_j}{\sum_i w_i} \: \: \: \forall w_j \in W
```

"""
function scale_weights(W, H, v=false)
    if v println("Weights before scaling: ", W) end
    W = [ float(w)/sum(W) * H for w in W] # Scale to number of hours in input data
    if v
        println("Weights after scaling: ", W)
        println("Sum of Updated Cluster Weights: ", sum(W))
    end
    return W
end


@doc raw"""

    get_load_multipliers(ClusterOutputData, ModifiedData, M, W, LoadCols, TimestepsPerRepPeriod, NewColNames, NClusters, Ncols)

Get multipliers to linearly scale clustered load profiles L zone-wise such that their weighted sum equals the original zonal total load.
Scale load profiles later using these multipliers in order to ensure that a copy of the original load is kept for validation.

Find $k_z$ such that:

```math
\sum_{i \in I} L_{i,z} = \sum_{t \in T, m \in M} C_{t,m,z} \cdot \frac{w_m}{T} \cdot k_z   \: \: \: \forall z \in Z
```

where $Z$ is the set of zones, $I$ is the full time domain, $T$ is the length of one period (e.g., 168 for one week in hours),
$M$ is the set of representative periods, $L_{i,z}$ is the original zonal load profile over time (hour) index $i$, $C_{i,m,z}$ is the
load in timestep $i$ for representative period $m$ in zone $z$, $w_m$ is the weight of the representative period equal to the total number of
hours that one hour in representative period $m$ represents in the original profile, and $k_z$ is the zonal load multiplier returned by the function.

"""
function get_load_multipliers(ClusterOutputData, InputData, M, W, LoadCols, TimestepsPerRepPeriod, NewColNames, NClusters, Ncols, v=false)

    # Compute original zonal total loads
    zone_sums = Dict()
    for loadcol in LoadCols
        zone_sums[loadcol] = sum(InputData[:, loadcol])
    end

    # Compute zonal loads per representative period
    cluster_zone_sums = Dict()
    for m in 1:NClusters
        clustered_lp_DF = DataFrame( Dict( NewColNames[i] => ClusterOutputData[!,m][TimestepsPerRepPeriod*(i-1)+1 : TimestepsPerRepPeriod*i] for i in 1:Ncols if (Symbol(NewColNames[i]) in LoadCols)) )
        cluster_zone_sums[m] = Dict()
        for loadcol in LoadCols
            cluster_zone_sums[m][loadcol] = sum(clustered_lp_DF[:, loadcol])
        end
    end

    # Use representative period weights to compute total zonal load of the representative profile
    # Determine multiplier to bridge the gap between original zonal loads and representative zonal loads
    weighted_cluster_zone_sums = Dict(loadcol => 0.0 for loadcol in LoadCols)
    load_mults = Dict()
    for loadcol in LoadCols
        for m in 1:NClusters
            weighted_cluster_zone_sums[loadcol] += (W[m]/(TimestepsPerRepPeriod))*cluster_zone_sums[m][loadcol]
        end
        load_mults[loadcol] = zone_sums[loadcol]/weighted_cluster_zone_sums[loadcol]
        if v println(loadcol, ": ", weighted_cluster_zone_sums[loadcol], " vs. ", zone_sums[loadcol], " => ", load_mults[loadcol]) end
    end

    # Zone-wise validation that scaled clustered load equals original load (Don't actually scale load in this function)
    if v
        new_zone_sums = Dict(loadcol => 0.0 for loadcol in LoadCols)
        for m in 1:NClusters
            for i in 1:Ncols
                if (NewColNames[i] in LoadCols)
                    # Uncomment this line if we decide to scale load here instead of later. (Also remove "load_mults[NewColNames[i]]*" term from new_zone_sums computation)
                    #ClusterOutputData[!,m][TimestepsPerRepPeriod*(i-1)+1 : TimestepsPerRepPeriod*i] *= load_mults[NewColNames[i]]
                    println("   Scaling ", M[m], " (", NewColNames[i], ") : ", cluster_zone_sums[m][NewColNames[i]], " => ", load_mults[NewColNames[i]]*sum(ClusterOutputData[!,m][TimestepsPerRepPeriod*(i-1)+1 : TimestepsPerRepPeriod*i]))
                    new_zone_sums[NewColNames[i]] += (W[m]/(TimestepsPerRepPeriod))*load_mults[NewColNames[i]]*sum(ClusterOutputData[!,m][TimestepsPerRepPeriod*(i-1)+1 : TimestepsPerRepPeriod*i])
                end
            end
        end
        for loadcol in LoadCols
            println(loadcol, ": ", new_zone_sums[loadcol], " =?= ", zone_sums[loadcol])
        end
    end

    return load_mults
end


@doc raw"""
    cluster_inputs(inpath, settings_path, v=false, norm_plot=false, silh_plot=false, res_plots=false, indiv_plots=false, pair_plots=false)

Use kmeans or kmedoids to cluster raw load profiles and resource capacity factor profiles
into representative periods. Use Extreme Periods to capture noteworthy periods or
periods with notably poor fits.

In Load_data.csv, include the following:

 - Timesteps\_per\_Rep\_Period - Typically 168 timesteps (e.g., hours) per period, this designates the length
     of each representative period.
 - UseExtremePeriods - Either 1 or 0, this designates whether or not to include
    outliers (by performance or load/resource extreme) as their own representative periods.
    This setting automatically includes the periods with maximum load, minimum solar cf and
    minimum wind cf as extreme periods.
 - ClusterMethod - Either 'kmeans' or 'kmedoids', this designates the method used to cluster
    periods and determine each point's representative period.
 - ScalingMethod - Either 'N' or 'S', this designates directs the module to normalize ([0,1])
    or standardize (mean 0, variance 1) the input data.
 - MinPeriods - The minimum number of periods used to represent the input data. If using
    UseExtremePeriods, this must be at least three. If IterativelyAddPeriods if off,
    this will be the total number of periods.
 - MaxPeriods - The maximum number of periods - both clustered periods and extreme periods -
    that may be used to represent the input data.
 - IterativelyAddPeriods - Either 1 or 0, this designates whether or not to add periods
    until the error threshold between input data and represented data is met or the maximum
    number of periods is reached.
 - Threshold - Iterative period addition will end if the period farthest (Euclidean Distance)
    from its representative period is within this percentage of the total possible error (for normalization)
    or ~95% of the total possible error (for standardization). E.g., for a threshold of 0.01,
    every period must be within 1% of the spread of possible error before the clustering
    iterations will terminate (or until the max number of periods is reached).
 - IterateMethod - Either 'cluster' or 'extreme', this designates whether to add clusters to
    the kmeans/kmedoids method or to set aside the worst-fitting periods as a new extreme periods.
 - nReps - The number of times to repeat each kmeans/kmedoids clustering at the same setting.
 - LoadWeight - Default 1, this is an optional multiplier on load columns in order to prioritize
    better fits for load profiles over resource capacity factor profiles.
 - WeightTotal - Default 8760, the sum to which the relative weights of representative periods will be scaled.
 - ClusterFuelPrices - Either 1 or 0, this indicates whether or not to use the fuel price
    time series in Fuels\_data.csv in the clustering process. If 'no', this function will still write
    Fuels\_data\_clustered.csv with reshaped fuel prices based on the number and size of the
    representative weeks, assuming a constant time series of fuel prices with length equal to the
    number of timesteps in the raw input data.
 -  MultiStageConcatenate - (Only considered if MultiStage = 1 in genx_settings.yml)
    If 1, this designates that the model should time domain reduce the input data
     of all model stages together. Else if 0, [still in development] the model will time domain reduce only
     the first stage and will apply the periods of each other model stage to this set
     of representative periods by closest Eucliden distance.
"""
function cluster_inputs(inpath, settings_path, mysetup, v=false)

    if v println(now()) end

    ##### Step 0: Load in settings and data

    # Read time domain reduction settings file time_domain_reduction_settings.yml
    myTDRsetup = YAML.load(open(joinpath(settings_path,"time_domain_reduction_settings.yml")))

    # Accept model parameters from the settings file time_domain_reduction_settings.yml
    TimestepsPerRepPeriod = myTDRsetup["TimestepsPerRepPeriod"]
    ClusterMethod = myTDRsetup["ClusterMethod"]
    ScalingMethod = myTDRsetup["ScalingMethod"]
    MinPeriods = myTDRsetup["MinPeriods"]
    MaxPeriods = myTDRsetup["MaxPeriods"]
    UseExtremePeriods = myTDRsetup["UseExtremePeriods"]
    ExtPeriodSelections = myTDRsetup["ExtremePeriods"]
    Iterate = myTDRsetup["IterativelyAddPeriods"]
    IterateMethod = myTDRsetup["IterateMethod"]
    Threshold = myTDRsetup["Threshold"]
    nReps = myTDRsetup["nReps"]
    LoadWeight = myTDRsetup["LoadWeight"]
    WeightTotal = myTDRsetup["WeightTotal"]
    ClusterFuelPrices = myTDRsetup["ClusterFuelPrices"]
    TimeDomainReductionFolder = mysetup["TimeDomainReductionFolder"]

<<<<<<< HEAD
    MultiStage = mysetup["MultiStage"]
    MultiStageConcatenate = myTDRsetup["MultiStageConcatenate"]
    NumStages = mysetup["MultiStageSettingsDict"]["NumStages"]

=======
    # Set output filenames for later
>>>>>>> b3c20ba9
    Load_Outfile = joinpath(TimeDomainReductionFolder, "Load_data.csv")
    GVar_Outfile = joinpath(TimeDomainReductionFolder, "Generators_variability.csv")
    Fuel_Outfile = joinpath(TimeDomainReductionFolder, "Fuels_data.csv")
    PMap_Outfile = joinpath(TimeDomainReductionFolder, "Period_map.csv")
    YAML_Outfile = joinpath(TimeDomainReductionFolder, "time_domain_reduction_settings.yml")

    # Define a local version of the setup so that you can modify the mysetup["ParameterScale"] value to be zero in case it is 1
    mysetup_local = mysetup
    # If ParameterScale =1 then make it zero, since clustered inputs will be scaled prior to generating model
    mysetup_local["ParameterScale"]=0  # Performing cluster and report outputs in user-provided units
<<<<<<< HEAD

    if MultiStage == 1
        model_dict=Dict()
        inputs_dict=Dict()
        inputs_multi_stage = load_inputs_multi_stage(mysetup, string("$inpath/Inputs"))
        for t in 1:NumStages

        	# Step 0) Set Model Year
        	mysetup["MultiStageSettingsDict"]["CurStage"] = t

        	# Step 1) Load Inputs
        	global inpath_sub = string("$inpath/Inputs/Inputs_p",t)

        	inputs_dict[t] = load_inputs(mysetup, inpath_sub)

        	merge!(inputs_dict[t],inputs_multi_stage)
        	inputs_dict[t] = configure_multi_stage_inputs(inputs_dict[t],mysetup["MultiStageSettingsDict"],mysetup["NetworkExpansion"])
        end
        if MultiStageConcatenate == 1
            println("MultiStage with Concatenation")
            RESOURCE_ZONES = inputs_dict[1]["RESOURCE_ZONES"]
            RESOURCES = inputs_dict[1]["RESOURCES"]
            ZONES = inputs_dict[1]["R_ZONES"]
            # Parse input data into useful structures divided by type (load, wind, solar, fuel, groupings thereof, etc.)
            # TO DO LATER: Replace these with collections of col_names, profiles, zones
            load_col_names, var_col_names, solar_col_names, wind_col_names, fuel_col_names, all_col_names,
                 load_profiles, var_profiles, solar_profiles, wind_profiles, fuel_profiles, all_profiles,
                 col_to_zone_map, AllFuelsConst, stage_lengths, total_length, relative_lengths = parse_multi_stage_data(inputs_dict)
        else # TDR each period individually
            println("MultiStage without Concatenation")
            myinputs = inputs_dict[1]
            RESOURCE_ZONES = myinputs["RESOURCE_ZONES"]
            RESOURCES = myinputs["RESOURCES"]
            ZONES = myinputs["R_ZONES"]
            # Parse input data into useful structures divided by type (load, wind, solar, fuel, groupings thereof, etc.)
            # TO DO LATER: Replace these with collections of col_names, profiles, zones
            load_col_names, var_col_names, solar_col_names, wind_col_names, fuel_col_names, all_col_names,
                 load_profiles, var_profiles, solar_profiles, wind_profiles, fuel_profiles, all_profiles,
                 col_to_zone_map, AllFuelsConst = parse_data(myinputs)
            println("TDR for each individual stage has not yet been FULLY implemented.")
        end
    else
        println("Not MultiStage")
        myinputs = load_inputs(mysetup_local,inpath)
        RESOURCE_ZONES = myinputs["RESOURCE_ZONES"]
        RESOURCES = myinputs["RESOURCES"]
        ZONES = myinputs["R_ZONES"]
        # Parse input data into useful structures divided by type (load, wind, solar, fuel, groupings thereof, etc.)
        # TO DO LATER: Replace these with collections of col_names, profiles, zones
        load_col_names, var_col_names, solar_col_names, wind_col_names, fuel_col_names, all_col_names,
             load_profiles, var_profiles, solar_profiles, wind_profiles, fuel_profiles, all_profiles,
             col_to_zone_map, AllFuelsConst = parse_data(myinputs)
    end

    if v println() end
=======
    if v println("Loading inputs") end
    myinputs=Dict()
    myinputs = load_inputs(mysetup_local,inpath)
    if v println() end

    # Parse input data into useful structures divided by type (load, wind, solar, fuel, groupings thereof, etc.)
    # TO DO LATER: Replace these with collections of col_names, profiles, zones
    load_col_names, var_col_names, solar_col_names, wind_col_names, fuel_col_names, all_col_names,
         load_profiles, var_profiles, solar_profiles, wind_profiles, fuel_profiles, all_profiles,
         col_to_zone_map, AllFuelsConst = parse_data(myinputs)
>>>>>>> b3c20ba9

    # Remove Constant Columns - Add back later in final output
    all_profiles, all_col_names, ConstData, ConstCols, ConstIdx = RemoveConstCols(all_profiles, all_col_names, v)

    # Determine whether or not to time domain reduce fuel profiles as well based on user choice and file structure (i.e., variable fuels in Fuels_data.csv)
    IncludeFuel = true
    if (ClusterFuelPrices != 1) || (AllFuelsConst) IncludeFuel = false end

    # Put it together!
    InputData = DataFrame( Dict( all_col_names[c]=>all_profiles[c] for c in 1:length(all_col_names) ) )
    InputData = convert.(Float64, InputData)
    if v
        println("Load (MW) and Capacity Factor Profiles: ")
        println(describe(InputData))
        println()
    end
    OldColNames = names(InputData)
    NewColNames = [Symbol.(OldColNames); :GrpWeight]
    Nhours = nrow(InputData) # Timesteps
    Ncols = length(NewColNames) - 1


    ##### Step 1: Normalize or standardize all load, renewables, and fuel data / optionally scale with LoadWeight

    # Normalize/standardize data based on user-provided method
    if ScalingMethod == "N"
        normProfiles = [ StatsBase.transform(fit(UnitRangeTransform, InputData[:,c]; dims=1, unit=true), InputData[:,c]) for c in 1:length(OldColNames)  ]
    elseif ScalingMethod == "S"
        normProfiles = [ StatsBase.transform(fit(ZScoreTransform, InputData[:,c]; dims=1), InputData[:,c]) for c in 1:length(OldColNames)  ]
    else
        println("ERROR InvalidScalingMethod: Use N for Normalization or S for Standardization.")
        println("CONTINUING using 0->1 normalization...")
        normProfiles = [ StatsBase.transform(fit(UnitRangeTransform, InputData[:,c]; dims=1, unit=true), InputData[:,c]) for c in 1:length(OldColNames)  ]
    end

    # Compile newly normalized/standardized profiles
    AnnualTSeriesNormalized = DataFrame(Dict(  OldColNames[c] => normProfiles[c] for c in 1:length(OldColNames) ))

    # Optional pre-scaling of load in order to give it more preference in clutering algorithm
<<<<<<< HEAD
    if LoadWeight != 1   # If we want to value load more/less than capacity factors. Assume nonnegative.
=======
    if LoadWeight != 1   # If we want to value load more/less than capacity factors. Assume nonnegative. LW=1 means no scaling.
>>>>>>> b3c20ba9
        for c in load_col_names
            AnnualTSeriesNormalized[!, Symbol(c)] .= AnnualTSeriesNormalized[!, Symbol(c)] .* LoadWeight
        end
    end

    if v
        println("Load (MW) and Capacity Factor Profiles NORMALIZED! ")
        println(describe(AnnualTSeriesNormalized))
        println()
    end


    ##### STEP 2: Identify extreme periods in the model, Reshape data for clustering

    # Total number of subperiods available in the dataset, where each subperiod length = TimestepsPerRepPeriod
    NumDataPoints = Nhours÷TimestepsPerRepPeriod # 364 weeks in 7 years
    if v println("Total Subperiods in the data set: ", NumDataPoints) end
    InputData[:, :Group] .= (1:Nhours) .÷ (TimestepsPerRepPeriod+0.0001) .+ 1    # Group col identifies the subperiod ID of each hour (e.g., all hours in week 2 have Group=2 if using TimestepsPerRepPeriod=168)

    # Group by period (e.g., week)
    cgdf = combine(groupby(InputData, :Group), [c .=> sum for c in OldColNames])
    cgdf = cgdf[setdiff(1:end, NumDataPoints+1), :]
    rename!(cgdf, [:Group; Symbol.(OldColNames)])

    # Extreme period identification based on user selection in time_domain_reduction_settings.yml
    LoadExtremePeriod = false        # Used when deciding whether or not to scale load curves to equal original total load
    ExtremeWksList = []
    if UseExtremePeriods == 1
      for profKey in keys(ExtPeriodSelections)
          for geoKey in keys(ExtPeriodSelections[profKey])
              for typeKey in keys(ExtPeriodSelections[profKey][geoKey])
                  for statKey in keys(ExtPeriodSelections[profKey][geoKey][typeKey])
                      if ExtPeriodSelections[profKey][geoKey][typeKey][statKey] == 1
                          if profKey == "Load"
                              LoadExtremePeriod = true
                          end
                          if geoKey == "System"
                              if v print(geoKey, " ") end
                              (stat, group_idx) = get_extreme_period(InputData, cgdf, profKey, typeKey, statKey, ConstCols, load_col_names, solar_col_names, wind_col_names, v)
                              push!(ExtremeWksList, floor(Int, group_idx))
                              if v println(group_idx, " : ", stat) end
                          elseif geoKey == "Zone"
                              for z in sort(unique(ZONES))
                                  z_cols = [k for (k,v) in col_to_zone_map if v==z]
                                  if profKey == "Load" z_cols_type = intersect(z_cols, load_col_names)
                                  elseif profKey == "PV" z_cols_type = intersect(z_cols, solar_col_names)
                                  elseif profKey == "Wind" z_cols_type = intersect(z_cols, wind_col_names)
                                  else z_cols_type = []
                                  end
                                  z_cols_type = setdiff(z_cols_type, ConstCols)
                                  if length(z_cols_type) > 0
                                      if v print(geoKey, " ") end
                                      (stat, group_idx) = get_extreme_period(select(InputData, [:Group; Symbol.(z_cols_type)]), select(cgdf, [:Group; Symbol.(z_cols_type)]), profKey, typeKey, statKey, ConstCols, z_cols_type, z_cols_type, z_cols_type, v)
                                      push!(ExtremeWksList, floor(Int, group_idx))
                                      if v println(group_idx, " : ", stat, "(", z, ")") end
                                  else
                                      if v println("Zone ", z, " has no time series profiles of type ", profKey) end
                                  end
                              end
                          else
                              println("Error: Geography Key ", geoKey, " is invalid. Select `System' or `Zone'.")
                          end
                      end
                  end
              end
          end
      end
      if v println(ExtremeWksList) end
      sort!(unique!(ExtremeWksList))
      if v println("Reduced to ", ExtremeWksList) end
    end

    ### DATA MODIFICATION - Shifting InputData and Normalized InputData
    #    from 8760 (# hours) by n (# profiles) DF to
    #    168*n (n period-stacked profiles) by 52 (# periods) DF
    DFsToConcat = [stack(InputData[isequal.(InputData.Group,w),:], OldColNames)[!,:value] for w in 1:NumDataPoints if w <= NumDataPoints ]
    ModifiedData = DataFrame(Dict(Symbol(i) => DFsToConcat[i] for i in 1:NumDataPoints))

    AnnualTSeriesNormalized[:, :Group] .= (1:Nhours) .÷ (TimestepsPerRepPeriod+0.0001) .+ 1
    DFsToConcatNorm = [stack(AnnualTSeriesNormalized[isequal.(AnnualTSeriesNormalized.Group,w),:], OldColNames)[!,:value] for w in 1:NumDataPoints if w <= NumDataPoints ]
    ModifiedDataNormalized = DataFrame(Dict(Symbol(i) => DFsToConcatNorm[i] for i in 1:NumDataPoints))

    # Remove extreme periods from normalized data before clustering
    NClusters = MinPeriods
    if UseExtremePeriods == 1
        if v println("Pre-removal: ", names(ModifiedDataNormalized)) end
        if v println("Extreme Periods: ", string.(ExtremeWksList)) end
        ClusteringInputDF = select(ModifiedDataNormalized, Not(string.(ExtremeWksList)))
        if v println("Post-removal: ", names(ClusteringInputDF)) end
        NClusters -= length(ExtremeWksList)
    else
        ClusteringInputDF = ModifiedDataNormalized
    end


    ##### STEP 3: Clustering
    cluster_results = []

    # Cluster once regardless of iteration decisions
    push!(cluster_results, cluster(ClusterMethod, ClusteringInputDF, NClusters, nReps, v))

    # Iteratively add worst periods as extreme periods OR increment number of clusters k
    #    until threshold is met or maximum periods are added (If chosen in inputs)
    if (Iterate == 1)
        while (!check_condition(Threshold, last(cluster_results)[1], OldColNames, ScalingMethod, TimestepsPerRepPeriod)) & ((length(ExtremeWksList)+NClusters) < MaxPeriods)
            if IterateMethod == "cluster"
                if v println("Adding a new Cluster! ") end
                NClusters += 1
                push!(cluster_results, cluster(ClusterMethod, ClusteringInputDF, NClusters, nReps, v))
            elseif (IterateMethod == "extreme") & (UseExtremePeriods == 1)
                if v println("Adding a new Extreme Period! ") end
                worst_period_idx = get_worst_period_idx(last(cluster_results)[1])
                removed_period = string(names(ClusteringInputDF)[worst_period_idx])
                select!(ClusteringInputDF, Not(worst_period_idx))
                push!(ExtremeWksList, parse(Int, removed_period))
                if v println(worst_period_idx, " (", removed_period, ") ", ExtremeWksList) end
                push!(cluster_results, cluster(ClusterMethod, ClusteringInputDF, NClusters, nReps, v))
            elseif IterateMethod == "extreme"
                println("INVALID IterateMethod ", IterateMethod, " because UseExtremePeriods is off. Set to 1 if you wish to add extreme periods.")
                break
            else
                println("INVALID IterateMethod ", IterateMethod, ". Choose 'cluster' or 'extreme'.")
                break
            end
        end
        if v && (length(ExtremeWksList)+NClusters == MaxPeriods)
            println("Stopped iterating by hitting the maximum number of periods.")
        elseif v
            println("Stopped by meeting the accuracy threshold.")
        end
    end

    # Interpret Final Clustering Result
    R = last(cluster_results)[1]  # Cluster Object
    A = last(cluster_results)[2]  # Assignments
    W = last(cluster_results)[3]  # Weights
    M = last(cluster_results)[4]  # Centers or Medoids
    DistMatrix = last(cluster_results)[5]  # Pairwise distances
    if v
        println("Total Groups Assigned to Each Cluster: ", W)
        println("Sum Cluster Weights: ", sum(W))
        println("Representative Periods: ", M)
    end

    # K-means/medoids returns indices from DistMatrix as its medoids.
    #   This does not account for missing extreme weeks.
    #   This is corrected retroactively here.
    M = [parse(Int64, string(names(ClusteringInputDF)[i])) for i in M]
    if v println("Fixed M: ", M) end


    ##### Step 4: Aggregation
    # Add the subperiods corresponding to the extreme periods back into the data.
    # Rescale weights to total user-specified number of hours (e.g., 8760 for one year).
    # If LoadExtremePeriod=false (because we don't want to change peak load day), rescale load to ensure total demand is equal

    # Add extreme periods into the clustering result with # of occurences = 1 for each
    ExtremeWksList = sort(ExtremeWksList)
    if UseExtremePeriods == 1
        if v println("Extreme Periods: ", ExtremeWksList) end
        M = [M; ExtremeWksList]
        for w in 1:length(ExtremeWksList)
            insert!(A, ExtremeWksList[w], NClusters+w)
            push!(W, 1)
        end
        NClusters += length(ExtremeWksList) #NClusers from this point forward is the ending number of periods
    end

    N = W  # Keep cluster version of weights stored as N, number of periods represented by RP

    # Rescale weights to total user-specified number of hours
    W = scale_weights(W, WeightTotal, v)

    # Order representative periods chronologically
    #   SORT A W M in conjunction, chronologically by M, before handling them elsewhere to be consistent
    #   A points to an index of M. We need it to point to a new index of sorted M. Hence, AssignMap.
    old_M = M
    df_sort = DataFrame( Weights = W, NumStagesRepresented = N, Rep_Period = M)
    sort!(df_sort, [:Rep_Period])
    W = df_sort[!, :Weights]
    N = df_sort[!, :NumStagesRepresented]
    M = df_sort[!, :Rep_Period]
    AssignMap = Dict( i => findall(x->x==old_M[i], M)[1] for i in 1:length(M))
    A = [AssignMap[a] for a in A]

    # Make PeriodMap, maps each period to its representative period
    PeriodMap = DataFrame(Period_Index = 1:length(A),
                            Rep_Period = [M[a] for a in A],
                            Rep_Period_Index = [a for a in A])

    # Get Symbol-version of column names by type for later analysis
    LoadCols = [Symbol("Load_MW_z"*string(i)) for i in 1:length(load_col_names) ]
    VarCols = [Symbol(var_col_names[i]) for i in 1:length(var_col_names) ]
    FuelCols = [Symbol(fuel_col_names[i]) for i in 1:length(fuel_col_names) ]
    ConstCol_Syms = [Symbol(ConstCols[i]) for i in 1:length(ConstCols) ]

    # Cluster Ouput: The original data at the medoids/centers
    ClusterOutputData = ModifiedData[:,Symbol.(M)]

    # Get zone-wise load multipliers for later scaling in order for weighted-representative-total-zonal load to equal original total-zonal load
    #  (Only if we don't have load-related extreme periods because we don't want to change peak load periods)
    if !LoadExtremePeriod
        load_mults = get_load_multipliers(ClusterOutputData, InputData, M, W, LoadCols, TimestepsPerRepPeriod, NewColNames, NClusters, Ncols)
    end

    # Reorganize Data by Load, Solar, Wind, Fuel, and GrpWeight by Hour, Add Constant Data Back In
    rpDFs = [] # Representative Period DataFrames - Load and Resource Profiles
    gvDFs = [] # Generators Variability DataFrames - Just Resource Profiles
    lpDFs = [] # Load Profile DataFrames - Just Load Profiles
    fpDFs = [] # Fuel Profile DataFrames - Just Fuel Profiles
<<<<<<< HEAD

=======
>>>>>>> b3c20ba9
    for m in 1:NClusters
        rpDF = DataFrame( Dict( NewColNames[i] => ClusterOutputData[!,m][TimestepsPerRepPeriod*(i-1)+1 : TimestepsPerRepPeriod*i] for i in 1:Ncols) )
        gvDF = DataFrame( Dict( NewColNames[i] => ClusterOutputData[!,m][TimestepsPerRepPeriod*(i-1)+1 : TimestepsPerRepPeriod*i] for i in 1:Ncols if (Symbol(NewColNames[i]) in VarCols)) )
        lpDF = DataFrame( Dict( NewColNames[i] => ClusterOutputData[!,m][TimestepsPerRepPeriod*(i-1)+1 : TimestepsPerRepPeriod*i] for i in 1:Ncols if (Symbol(NewColNames[i]) in LoadCols)) )
        if IncludeFuel fpDF = DataFrame( Dict( NewColNames[i] => ClusterOutputData[!,m][TimestepsPerRepPeriod*(i-1)+1 : TimestepsPerRepPeriod*i] for i in 1:Ncols if (Symbol(NewColNames[i]) in FuelCols)) ) end
        if !IncludeFuel fpDF = DataFrame(Placeholder = 1:TimestepsPerRepPeriod) end

        # Add Constant Columns back in
        for c in 1:length(ConstCols)
            rpDF[!,Symbol(ConstCols[c])] .= ConstData[c][1]
            if Symbol(ConstCols[c]) in VarCols
                gvDF[!,Symbol(ConstCols[c])] .= ConstData[c][1]
            elseif Symbol(ConstCols[c]) in FuelCols
                fpDF[!,Symbol(ConstCols[c])] .= ConstData[c][1]
            elseif Symbol(ConstCols[c]) in LoadCols
                lpDF[!,Symbol(ConstCols[c])] .= ConstData[c][1]
            end
        end
        if !IncludeFuel select!(fpDF, Not(:Placeholder)) end

        # Scale Load using previously identified multipliers
        #   Scale lpDF but not rpDF which compares to input data but is not written to file.
<<<<<<< HEAD
        for loadcol in LoadCols
            if loadcol ∉ ConstCol_Syms
                if !LoadExtremePeriod
=======
        if !LoadExtremePeriod
            for loadcol in LoadCols
                if loadcol ∉ ConstCol_Syms
>>>>>>> b3c20ba9
                    lpDF[!,loadcol] .*= load_mults[loadcol]
                end
            end
        end

        rpDF[!,:GrpWeight] .= W[m]
        rpDF[!,:Cluster] .= M[m]
        push!(rpDFs, rpDF)
        push!(gvDFs, gvDF)
        push!(lpDFs, lpDF)
        push!(fpDFs, fpDF)
    end
    FinalOutputData = vcat(rpDFs...)  # For comparisons with input data to evaluate clustering process
    GVOutputData = vcat(gvDFs...)     # Generators Variability
    LPOutputData = vcat(lpDFs...)     # Load Profiles
    FPOutputData = vcat(fpDFs...)     # Load Profiles


    ##### Step 5: Evaluation

    InputDataTest = InputData[(InputData.Group .<= NumDataPoints*1.0), :]
    ClusterDataTest = vcat([rpDFs[a] for a in A]...) # To compare fairly, load is not scaled here
    RMSE = Dict( c => rmse_score(InputDataTest[:, c], ClusterDataTest[:, c])  for c in OldColNames)

    ##### Step 6: Print to File

    if Sys.isunix()
		sep = "/"
    elseif Sys.iswindows()
		sep = "\U005c"
    else
        sep = "/"
	end

    if MultiStage == 1
        print("Outputs: MultiStage")
        if MultiStageConcatenate == 1
            println(" with Concatenation")
            groups_per_stage = round.(Int, size(A,1)*relative_lengths)
            group_ranges = [if i == 1 1:groups_per_stage[1] else sum(groups_per_stage[1:i-1])+1:sum(groups_per_stage[1:i]) end for i in 1:size(relative_lengths,1)]

            ### IMPLEMENT
            Stage_Weights = Dict()
            Stage_PeriodMaps = Dict()
            Stage_Outfiles = Dict()
            for per in 1:NumStages                      # Iterate over multi-stages
                mkpath(joinpath(inpath,"Inputs","Inputs_p$per", TimeDomainReductionFolder))
                # Stage-specific weights and mappings
                cmap = countmap(A[group_ranges[per]])    # Count number of each rep. period in the planning stage
                weight_props = [ if i in keys(cmap) cmap[i]/N[i] else 0 end for i in 1:size(M,1) ]  # Proportions of each rep. period associated with each planning stage
                Stage_Weights[per] = weight_props.*W    # Total hours that each rep. period represents within the planning stage
                Stage_PeriodMaps[per] = PeriodMap[group_ranges[per],:]
                Stage_PeriodMaps[per][!,:Period_Index] = 1:(group_ranges[per][end]-group_ranges[per][1]+1)
                # Outfiles
                Stage_Outfiles[per] = Dict()
                Stage_Outfiles[per]["Load"] = joinpath("Inputs_p$per", Load_Outfile)
                Stage_Outfiles[per]["GVar"] = joinpath("Inputs_p$per", GVar_Outfile)
                Stage_Outfiles[per]["Fuel"] = joinpath("Inputs_p$per", Fuel_Outfile)
                Stage_Outfiles[per]["PMap"] = joinpath("Inputs_p$per", PMap_Outfile)
                Stage_Outfiles[per]["YAML"] = joinpath("Inputs_p$per", YAML_Outfile)

                # TO IMPLEMENT
                # Save output data to stage-specific locations
                ### Load_data_clustered.csv
                load_in = DataFrame(CSV.File(string(inpath,sep,"Inputs",sep,"Inputs_p$per",sep,"Load_data.csv"), header=true), copycols=true) #Setting header to false doesn't take the names of the columns; not including it, not including copycols, or, setting copycols to false has no effect
                load_in[!,:Sub_Weights] = load_in[!,:Sub_Weights] * 1.
                load_in[1:length(Stage_Weights[per]),:Sub_Weights] .= Stage_Weights[per]
                load_in[!,:Rep_Periods][1] = length(Stage_Weights[per])
                load_in[!,:Timesteps_per_Rep_Period][1] = TimestepsPerRepPeriod
                select!(load_in, Not(LoadCols))
                select!(load_in, Not(:Time_Index))
                Time_Index_M = Union{Int64, Missings.Missing}[missing for i in 1:size(load_in,1)]
                Time_Index_M[1:size(LPOutputData,1)] = 1:size(LPOutputData,1)
                load_in[!,:Time_Index] .= Time_Index_M

                for c in LoadCols
                    new_col = Union{Float64, Missings.Missing}[missing for i in 1:size(load_in,1)]
                    new_col[1:size(LPOutputData,1)] = LPOutputData[!,c]
                    load_in[!,c] .= new_col
                end
                load_in = load_in[1:size(LPOutputData,1),:]

                if v println("Writing load file...") end
                CSV.write(string(inpath,sep,"Inputs",sep,Stage_Outfiles[per]["Load"]), load_in)

                ### Generators_variability_clustered.csv
                # Reset column ordering, add time index, and solve duplicate column name trouble with CSV.write's header kwarg
                GVColMap = Dict(RESOURCE_ZONES[i] => RESOURCES[i] for i in 1:length(inputs_dict[1]["RESOURCES"]))
                GVColMap["Time_Index"] = "Time_Index"
                GVOutputData = GVOutputData[!, Symbol.(RESOURCE_ZONES)]
                insertcols!(GVOutputData, 1, :Time_Index => 1:size(GVOutputData,1))
                NewGVColNames = [GVColMap[string(c)] for c in names(GVOutputData)]
                if v println("Writing resource file...") end
                CSV.write(string(inpath,sep,"Inputs",sep,Stage_Outfiles[per]["GVar"]), GVOutputData, header=NewGVColNames)

                ### Fuels_data_clustered.csv
                fuel_in = DataFrame(CSV.File(string(inpath,sep,"Inputs",sep,"Inputs_p$per",sep,"Fuels_data.csv"), header=true), copycols=true)
                select!(fuel_in, Not(:Time_Index))
                SepFirstRow = DataFrame(fuel_in[1, :])
                NewFuelOutput = vcat(SepFirstRow, FPOutputData)
                rename!(NewFuelOutput, FuelCols)
                insertcols!(NewFuelOutput, 1, :Time_Index => 0:size(NewFuelOutput,1)-1)
                if v println("Writing fuel profiles...") end
                CSV.write(string(inpath,sep,"Inputs",sep,Stage_Outfiles[per]["Fuel"]), NewFuelOutput)

                ### Period_map.csv
                if v println("Writing period map...") end
                CSV.write(string(inpath,sep,"Inputs",sep,Stage_Outfiles[per]["PMap"]), Stage_PeriodMaps[per])

                ### time_domain_reduction_settings.yml
                if v println("Writing .yml settings...") end
                YAML.write_file(string(inpath,sep,"Inputs",sep,Stage_Outfiles[per]["YAML"]), myTDRsetup)

                #return PeriodMap, LPOutputData, lpDFs, InputData, R, A, W, M, N, groups_per_stage, group_ranges
            end

        else
            println("without Concatenation has not yet been FULLY implemented.")
            mkpath(joinpath(inpath,"Inputs","Inputs_p1", TimeDomainReductionFolder))

            ### Load_data_clustered.csv
            load_in = DataFrame(CSV.File(string(inpath,sep,"Inputs",sep,"Inputs_p1",sep,"Load_data.csv"), header=true), copycols=true) #Setting header to false doesn't take the names of the columns; not including it, not including copycols, or, setting copycols to false has no effect
            load_in[!,:Sub_Weights] = load_in[!,:Sub_Weights] * 1.
            load_in[1:length(W),:Sub_Weights] .= W
            load_in[!,:Rep_Periods][1] = length(W)
            load_in[!,:Timesteps_per_Rep_Period][1] = TimestepsPerRepPeriod
            select!(load_in, Not(LoadCols))
            select!(load_in, Not(:Time_Index))
            Time_Index_M = Union{Int64, Missings.Missing}[missing for i in 1:size(load_in,1)]
            Time_Index_M[1:size(LPOutputData,1)] = 1:size(LPOutputData,1)
            load_in[!,:Time_Index] .= Time_Index_M

            for c in LoadCols
                new_col = Union{Float64, Missings.Missing}[missing for i in 1:size(load_in,1)]
                new_col[1:size(LPOutputData,1)] = LPOutputData[!,c]
                load_in[!,c] .= new_col
            end
            load_in = load_in[1:size(LPOutputData,1),:]

            if v println("Writing load file...") end
            CSV.write(string(inpath,sep,"Inputs",sep,"Inputs_p1",sep,Load_Outfile), load_in)

            ### Generators_variability_clustered.csv

            # Reset column ordering, add time index, and solve duplicate column name trouble with CSV.write's header kwarg
            GVColMap = Dict(RESOURCE_ZONES[i] => RESOURCES[i] for i in 1:length(myinputs["RESOURCES"]))
            GVColMap["Time_Index"] = "Time_Index"
            GVOutputData = GVOutputData[!, Symbol.(RESOURCE_ZONES)]
            insertcols!(GVOutputData, 1, :Time_Index => 1:size(GVOutputData,1))
            NewGVColNames = [GVColMap[string(c)] for c in names(GVOutputData)]
            if v println("Writing resource file...") end
            CSV.write(string(inpath,sep,"Inputs",sep,"Inputs_p1",sep,GVar_Outfile), GVOutputData, header=NewGVColNames)

            ### Fuels_data_clustered.csv

            fuel_in = DataFrame(CSV.File(string(inpath,sep,"Inputs",sep,"Inputs_p1",sep,"Fuels_data.csv"), header=true), copycols=true)
            select!(fuel_in, Not(:Time_Index))
            SepFirstRow = DataFrame(fuel_in[1, :])
            NewFuelOutput = vcat(SepFirstRow, FPOutputData)
            rename!(NewFuelOutput, FuelCols)
            insertcols!(NewFuelOutput, 1, :Time_Index => 0:size(NewFuelOutput,1)-1)
            if v println("Writing fuel profiles...") end
            CSV.write(string(inpath,sep,"Inputs",sep,"Inputs_p1",sep,Fuel_Outfile), NewFuelOutput)

            ### Period_map.csv
            if v println("Writing period map...") end
            CSV.write(string(inpath,sep,"Inputs",sep,"Inputs_p1",sep,PMap_Outfile), PeriodMap)

            ### time_domain_reduction_settings.yml
            if v println("Writing .yml settings...") end
            YAML.write_file(string(inpath,sep,"Inputs",sep,"Inputs_p1",sep,YAML_Outfile), myTDRsetup)
        end
    else
        println("Outputs: Single-Stage")
        mkpath(joinpath(inpath, TimeDomainReductionFolder))

        ### Load_data_clustered.csv
        load_in = DataFrame(CSV.File(string(inpath,sep,"Load_data.csv"), header=true), copycols=true) #Setting header to false doesn't take the names of the columns; not including it, not including copycols, or, setting copycols to false has no effect
        load_in[!,:Sub_Weights] = load_in[!,:Sub_Weights] * 1.
        load_in[1:length(W),:Sub_Weights] .= W
        load_in[!,:Rep_Periods][1] = length(W)
        load_in[!,:Timesteps_per_Rep_Period][1] = TimestepsPerRepPeriod
        select!(load_in, Not(LoadCols))
        select!(load_in, Not(:Time_Index))
        Time_Index_M = Union{Int64, Missings.Missing}[missing for i in 1:size(load_in,1)]
        Time_Index_M[1:size(LPOutputData,1)] = 1:size(LPOutputData,1)
        load_in[!,:Time_Index] .= Time_Index_M

        for c in LoadCols
            new_col = Union{Float64, Missings.Missing}[missing for i in 1:size(load_in,1)]
            new_col[1:size(LPOutputData,1)] = LPOutputData[!,c]
            load_in[!,c] .= new_col
        end
        load_in = load_in[1:size(LPOutputData,1),:]

        if v println("Writing load file...") end
        CSV.write(string(inpath,sep,Load_Outfile), load_in)

        ### Generators_variability_clustered.csv

        # Reset column ordering, add time index, and solve duplicate column name trouble with CSV.write's header kwarg
        GVColMap = Dict(RESOURCE_ZONES[i] => RESOURCES[i] for i in 1:length(myinputs["RESOURCES"]))
        GVColMap["Time_Index"] = "Time_Index"
        GVOutputData = GVOutputData[!, Symbol.(RESOURCE_ZONES)]
        insertcols!(GVOutputData, 1, :Time_Index => 1:size(GVOutputData,1))
        NewGVColNames = [GVColMap[string(c)] for c in names(GVOutputData)]
        if v println("Writing resource file...") end
        CSV.write(string(inpath,sep,GVar_Outfile), GVOutputData, header=NewGVColNames)

        ### Fuels_data_clustered.csv

        fuel_in = DataFrame(CSV.File(string(inpath,sep,"Fuels_data.csv"), header=true), copycols=true)
        select!(fuel_in, Not(:Time_Index))
        SepFirstRow = DataFrame(fuel_in[1, :])
        NewFuelOutput = vcat(SepFirstRow, FPOutputData)
        rename!(NewFuelOutput, FuelCols)
        insertcols!(NewFuelOutput, 1, :Time_Index => 0:size(NewFuelOutput,1)-1)
        if v println("Writing fuel profiles...") end
        CSV.write(string(inpath,sep,Fuel_Outfile), NewFuelOutput)

        ### Period_map.csv
        if v println("Writing period map...") end
        CSV.write(string(inpath,sep,PMap_Outfile), PeriodMap)

        ### time_domain_reduction_settings.yml
        if v println("Writing .yml settings...") end
        YAML.write_file(string(inpath,sep,YAML_Outfile), myTDRsetup)
    end

    return FinalOutputData, W, RMSE, myTDRsetup, col_to_zone_map, inputs_dict, R, A, M, DistMatrix, ClusteringInputDF

end<|MERGE_RESOLUTION|>--- conflicted
+++ resolved
@@ -558,14 +558,10 @@
     ClusterFuelPrices = myTDRsetup["ClusterFuelPrices"]
     TimeDomainReductionFolder = mysetup["TimeDomainReductionFolder"]
 
-<<<<<<< HEAD
     MultiStage = mysetup["MultiStage"]
     MultiStageConcatenate = myTDRsetup["MultiStageConcatenate"]
     NumStages = mysetup["MultiStageSettingsDict"]["NumStages"]
 
-=======
-    # Set output filenames for later
->>>>>>> b3c20ba9
     Load_Outfile = joinpath(TimeDomainReductionFolder, "Load_data.csv")
     GVar_Outfile = joinpath(TimeDomainReductionFolder, "Generators_variability.csv")
     Fuel_Outfile = joinpath(TimeDomainReductionFolder, "Fuels_data.csv")
@@ -576,7 +572,7 @@
     mysetup_local = mysetup
     # If ParameterScale =1 then make it zero, since clustered inputs will be scaled prior to generating model
     mysetup_local["ParameterScale"]=0  # Performing cluster and report outputs in user-provided units
-<<<<<<< HEAD
+#dev_ddp
 
     if MultiStage == 1
         model_dict=Dict()
@@ -632,7 +628,7 @@
     end
 
     if v println() end
-=======
+#=##Dev
     if v println("Loading inputs") end
     myinputs=Dict()
     myinputs = load_inputs(mysetup_local,inpath)
@@ -643,7 +639,7 @@
     load_col_names, var_col_names, solar_col_names, wind_col_names, fuel_col_names, all_col_names,
          load_profiles, var_profiles, solar_profiles, wind_profiles, fuel_profiles, all_profiles,
          col_to_zone_map, AllFuelsConst = parse_data(myinputs)
->>>>>>> b3c20ba9
+=###Dev
 
     # Remove Constant Columns - Add back later in final output
     all_profiles, all_col_names, ConstData, ConstCols, ConstIdx = RemoveConstCols(all_profiles, all_col_names, v)
@@ -683,11 +679,7 @@
     AnnualTSeriesNormalized = DataFrame(Dict(  OldColNames[c] => normProfiles[c] for c in 1:length(OldColNames) ))
 
     # Optional pre-scaling of load in order to give it more preference in clutering algorithm
-<<<<<<< HEAD
-    if LoadWeight != 1   # If we want to value load more/less than capacity factors. Assume nonnegative.
-=======
     if LoadWeight != 1   # If we want to value load more/less than capacity factors. Assume nonnegative. LW=1 means no scaling.
->>>>>>> b3c20ba9
         for c in load_col_names
             AnnualTSeriesNormalized[!, Symbol(c)] .= AnnualTSeriesNormalized[!, Symbol(c)] .* LoadWeight
         end
@@ -898,10 +890,7 @@
     gvDFs = [] # Generators Variability DataFrames - Just Resource Profiles
     lpDFs = [] # Load Profile DataFrames - Just Load Profiles
     fpDFs = [] # Fuel Profile DataFrames - Just Fuel Profiles
-<<<<<<< HEAD
-
-=======
->>>>>>> b3c20ba9
+
     for m in 1:NClusters
         rpDF = DataFrame( Dict( NewColNames[i] => ClusterOutputData[!,m][TimestepsPerRepPeriod*(i-1)+1 : TimestepsPerRepPeriod*i] for i in 1:Ncols) )
         gvDF = DataFrame( Dict( NewColNames[i] => ClusterOutputData[!,m][TimestepsPerRepPeriod*(i-1)+1 : TimestepsPerRepPeriod*i] for i in 1:Ncols if (Symbol(NewColNames[i]) in VarCols)) )
@@ -924,15 +913,15 @@
 
         # Scale Load using previously identified multipliers
         #   Scale lpDF but not rpDF which compares to input data but is not written to file.
-<<<<<<< HEAD
+#dev_ddp
         for loadcol in LoadCols
             if loadcol ∉ ConstCol_Syms
                 if !LoadExtremePeriod
-=======
+#=##Dev
         if !LoadExtremePeriod
             for loadcol in LoadCols
                 if loadcol ∉ ConstCol_Syms
->>>>>>> b3c20ba9
+=###Dev
                     lpDF[!,loadcol] .*= load_mults[loadcol]
                 end
             end
