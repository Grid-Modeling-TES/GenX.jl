--- conflicted
+++ resolved
@@ -15,11 +15,7 @@
 """
 
 @doc raw"""
-<<<<<<< HEAD
 	storage(EP::Model, inputs::Dict, Reserves::Int, OperationWrapping::Int, EnergyShareRequirement::Int, CapacityReserveMargin::Int)
-=======
-	storage(EP::Model, inputs::Dict, Reserves::Int, OperationWrapping::Int, LongDurationStorage::Int, EnergyShareRequirement::Int, CapacityReserveMargin::Int)
->>>>>>> e01e7e0d
 A wide range of energy storage devices (all $o \in \mathcal{O}$) can be modeled in GenX, using one of two generic storage formulations: (1) storage technologies with symmetric charge and discharge capacity (all $o \in \mathcal{O}^{sym}$), such as Lithium-ion batteries and most other electrochemical storage devices that use the same components for both charge and discharge; and (2) storage technologies that employ distinct and potentially asymmetric charge and discharge capacities (all $o \in \mathcal{O}^{asym}$), such as most thermal storage technologies or hydrogen electrolysis/storage/fuel cell or combustion turbine systems.
 **Storage with symmetric charge and discharge capacity**
 For storage technologies with symmetric charge and discharge capacity (all $o \in \mathcal{O}^{sym}$), charge rate, $\Pi_{o,z,t}$, is constrained by the total installed power capacity, $\Omega_{o,z}$. Since storage resources generally represent a `cluster' of multiple similar storage devices of the same type/cost in the same zone, GenX permits storage resources to simultaneously charge and discharge (as some units could be charging while others discharge), with the simultaenous sum of charge, $\Pi_{o,z,t}$, and discharge, $\Theta_{o,z,t}$, also limited by the total installed power capacity, $\Delta^{total}_{o,z}$. These two constraints are as follows:
@@ -64,11 +60,7 @@
 	&  \Gamma_{o,z,t} =\Gamma_{o,z,t+\tau^{period}-1} - \frac{1}{\eta_{o,z}^{discharge}}\Theta_{o,z,t} + \eta_{o,z}^{charge}\Pi_{o,z,t} - \eta_{o,z}^{loss}\Gamma_{o,z,t+\tau^{period}-1}  \quad \forall o \in \mathcal{O}, z \in \mathcal{Z}, t \in \mathcal{T}^{start}
 \end{aligned}
 ```
-<<<<<<< HEAD
 When modeling the entire year as a single chronological period with total number of time steps of $\tau^{period}$, storage inventory in the first time step is linked to storage inventory at the last time step of the period representing the year. Alternatively, when modeling the entire year with multiple representative periods, this constraint relates storage inventory in the first timestep of the representative period with the inventory at the last time step of the representative period, where each representative period is made of $\tau^{period}$ time steps. In this implementation, energy exchange between representative periods is not permitted. When modeling representative time periods, GenX enables modeling of long duration energy storage which tracks state of charge between representative periods enable energy to be moved throughout the year. If ```OperationWrapping=1``` and ```LDS``` has been enabled for resources in ```Generators.csv```, this function calls ```long_duration_storage()``` in ```long_duration_storage.jl``` to enable this feature.
-=======
-When modeling the entire year as a single chronological period with total number of time steps of $\tau^{period}$, storage inventory in the first time step is linked to storage inventory at the last time step of the period representing the year. Alternatively, when modeling the entire year with multiple representative periods, this constraint relates storage inventory in the first timestep of the representative period with the inventory at the last time step of the representative period, where each representative period is made of $\tau^{period}$ time steps. In this implementation, energy exchange between representative periods is not permitted. When modeling representative time periods, GenX enables modeling of long duration energy storage which tracks state of charge between representative periods enable energy to be moved throughout the year. If ```LongDurationStorage=1``` and ```OperationWrapping=1```, this function calls ```long_duration_storage()``` in ```long_duration_storage.jl``` to enable this feature.
->>>>>>> e01e7e0d
 The next constraint limits the volume of energy stored at any time, $\Gamma_{o,z,t}$, to be less than the installed energy storage capacity, $\Delta^{total, energy}_{o,z}$. Finally, the maximum discharge rate for storage resources, $\Pi_{o,z,t}$, is constrained to be less than the discharge power capacity, $\Omega_{o,z,t}$ or the state of charge at the end of the last period, $\Gamma_{o,z,t-1}$, whichever is lessor.
 ```math
 \begin{aligned}
@@ -116,27 +108,17 @@
 ```
 The above reserve related constraints are established by ```storage_all_reserves()``` in ```storage_all.jl```
 """
-<<<<<<< HEAD
 function storage(EP::Model, inputs::Dict, Reserves::Int, OperationWrapping::Int, EnergyShareRequirement::Int, CapacityReserveMargin::Int, StorageLosses::Int, MultiStage::Int)
+#function storage(EP::Model, inputs::Dict, Reserves::Int, OperationWrapping::Int, EnergyShareRequirement::Int, CapacityReserveMargin::Int, StorageLosses::Int) ##From main
 
 	println("Storage Resources Module")
 	dfGen = inputs["dfGen"]
-=======
-function storage(EP::Model, inputs::Dict, Reserves::Int, OperationWrapping::Int, EnergyShareRequirement::Int, CapacityReserveMargin::Int, StorageLosses::Int)
-
-	println("Storage Resources Module")
-	dfGen = inputs["dfGen"]
-	G = inputs["G"]
->>>>>>> e01e7e0d
 	T = inputs["T"]
 	STOR_ALL = inputs["STOR_ALL"]
 
 	if !isempty(STOR_ALL)
-<<<<<<< HEAD
 		EP = investment_energy(EP, inputs, MultiStage)
-=======
-		EP = investment_energy(EP, inputs)
->>>>>>> e01e7e0d
+		#EP = investment_energy(EP, inputs) ##From main
 		EP = storage_all(EP, inputs, Reserves, OperationWrapping)
 
 		# Include Long Duration Storage only when modeling representative periods and long-duration storage
