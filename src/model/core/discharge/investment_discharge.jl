--- conflicted
+++ resolved
@@ -157,13 +157,8 @@
 	# DEV NOTE: This constraint may be violated in some cases where Existing_Cap_MW is <= Min_Cap_MW and lead to infeasabilty
 	@constraint(EP, cMinCap[y in intersect(dfGen[dfGen.Min_Cap_MW.>0,:R_ID], 1:G)], eTotalCap[y] >= dfGen[y,:Min_Cap_MW])
 
-<<<<<<< HEAD
 	if setup["MinCapReq"] == 1
 		@expression(EP, eMinCapResInvest[mincap = 1:inputs["NumberOfMinCapReqs"]], sum(EP[:eTotalCap][y] for y in dfGen[(dfGen[!,Symbol("MinCapTag_$mincap")].== 1) ,:][!,:R_ID]))
-=======
-	if (MinCapReq == 1)
-		@expression(EP, eMinCapResInvest[mincap = 1:inputs["NumberOfMinCapReqs"]], sum(EP[:eTotalCap][y] for y in dfGen[(dfGen[!,Symbol("MinCapTag_$mincap")].== 1) ,:R_ID]))
->>>>>>> ab018bdb
 		EP[:eMinCapRes] += eMinCapResInvest
 	end
 
