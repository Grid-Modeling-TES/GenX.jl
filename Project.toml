name = "GenX"
uuid = "5d317b1e-30ec-4ed6-a8ce-8d2d88d7cfac"
authors = ["Jesse Jenkins", "Nestor Sepulveda", "Dharik Mallapragada", "Aaron Schwartz", "Neha Patankar", "Qingyu Xu", "Jack Morris", "Sambuddha Chakrabarti"]
version = "0.1.0"

[deps]
BenchmarkTools = "6e4b80f9-dd63-53aa-95a3-0cdb28fa8baf"
CSV = "336ed68f-0bac-5ca0-87d4-7b16caf5d00b"
Cbc = "9961bab8-2fa3-5c5a-9d89-47fab24efd76"
Clp = "e2554f3b-3117-50c0-817c-e040a3ddf72d"
Clustering = "aaaa29a8-35af-508c-8bc3-b662a17a0fe5"
Combinatorics = "861a8166-3701-5b0c-9a16-15d98fcdc6aa"
DataFrames = "a93c6f00-e57d-5684-b7b6-d8193f3e46c0"
DataStructures = "864edb3b-99cc-5e75-8d2d-829cb0a9cfe8"
Dates = "ade2ca70-3891-5945-98fb-dc099432e06a"
DiffEqSensitivity = "41bf760c-e81c-5289-8e54-58b1f1f8abe2"
Distances = "b4f34e82-e78d-54a5-968a-f98e89d6e8f7"
Documenter = "e30172f5-a6a5-5a46-863b-614d45cd2de4"
DocumenterTools = "35a29f4d-8980-5a13-9543-d66fff28ecb8"
GLPK = "60bf3e95-4087-53dc-ae20-288a0d20c6a6"
Ipopt = "b6b21f68-93f8-5de0-b562-5493be1d77c9"
JuMP = "4076af6c-e467-56ae-b986-b466b2749572"
LinearAlgebra = "37e2e46d-f89d-539d-b4ee-838fcccc9c8e"
MathProgBase = "fdba3010-5040-5b88-9595-932c9decdf73"
OrdinaryDiffEq = "1dea7af3-3e70-54e6-95c3-0bf5283fa5ed"
QuasiMonteCarlo = "8a4e6c94-4038-4cdc-81c3-7e6ffdb2a71b"
Statistics = "10745b16-79ce-11e8-11f9-7d13ad32a3b2"
StatsBase = "2913bbd2-ae8a-5f71-8c99-4fb6c76f3a91"
YAML = "ddb6d928-2868-570f-bddf-ab3f9cf99eb6"

[compat]
<<<<<<< HEAD
BenchmarkTools = "1.0.0"
CSV = "0.6.0, 0.8"
=======
BenchmarkTools = "1.1.1"
CSV = "0.8.5"
>>>>>>> 37abc3ac
Cbc = "0.8.0"
Clp = "0.8.4"
Clustering = "0.14.2"
Combinatorics = "1.0.2"
<<<<<<< HEAD
DataFrames = "0.20.2"
DataStructures = "0.17.20, 0.18"
DiffEqSensitivity = "6.33.0"
Distances = "0.10.2"
Documenter = "0.24.7, 0.27"
DocumenterTools = "0.1.9"
GLPK = "0.14.8"
Gurobi = "0.7.6, 0.9"
Ipopt = "0.6.0, 0.7"
JuMP = "0.21.3"
=======
DataFrames = "1.0.0"
DataStructures = "0.18.9"
DiffEqSensitivity = "6.52.1"
Distances = "0.10.3"
Documenter = "0.27.3"
DocumenterTools = "0.1.13"
GLPK = "0.14.12"
Ipopt = "0.7.0"
JuMP = "0.21.8"
>>>>>>> 37abc3ac
MathProgBase = "0.7.8"
OrdinaryDiffEq = "5.60.1"
QuasiMonteCarlo = "0.2.3"
StatsBase = "0.33.8"
YAML = "0.4.7"
julia = "1"

[extras]
Test = "8dfed614-e22c-5e08-85e1-65c5234f0b40"

[targets]
test = ["Test"]<|MERGE_RESOLUTION|>--- conflicted
+++ resolved
@@ -29,29 +29,12 @@
 YAML = "ddb6d928-2868-570f-bddf-ab3f9cf99eb6"
 
 [compat]
-<<<<<<< HEAD
-BenchmarkTools = "1.0.0"
-CSV = "0.6.0, 0.8"
-=======
 BenchmarkTools = "1.1.1"
 CSV = "0.8.5"
->>>>>>> 37abc3ac
 Cbc = "0.8.0"
 Clp = "0.8.4"
 Clustering = "0.14.2"
 Combinatorics = "1.0.2"
-<<<<<<< HEAD
-DataFrames = "0.20.2"
-DataStructures = "0.17.20, 0.18"
-DiffEqSensitivity = "6.33.0"
-Distances = "0.10.2"
-Documenter = "0.24.7, 0.27"
-DocumenterTools = "0.1.9"
-GLPK = "0.14.8"
-Gurobi = "0.7.6, 0.9"
-Ipopt = "0.6.0, 0.7"
-JuMP = "0.21.3"
-=======
 DataFrames = "1.0.0"
 DataStructures = "0.18.9"
 DiffEqSensitivity = "6.52.1"
@@ -61,7 +44,6 @@
 GLPK = "0.14.12"
 Ipopt = "0.7.0"
 JuMP = "0.21.8"
->>>>>>> 37abc3ac
 MathProgBase = "0.7.8"
 OrdinaryDiffEq = "5.60.1"
 QuasiMonteCarlo = "0.2.3"
