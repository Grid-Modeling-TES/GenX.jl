name = "GenX"
uuid = "5d317b1e-30ec-4ed6-a8ce-8d2d88d7cfac"
authors = ["Jesse Jenkins", "Nestor Sepulveda", "Dharik Mallapragada", "Aaron Schwartz", "Neha Patankar", "Qingyu Xu", "Jack Morris", "Sambuddha Chakrabarti"]
version = "1.0.0"

[deps]
BenchmarkTools = "6e4b80f9-dd63-53aa-95a3-0cdb28fa8baf"
CSV = "336ed68f-0bac-5ca0-87d4-7b16caf5d00b"
Cbc = "9961bab8-2fa3-5c5a-9d89-47fab24efd76"
Clp = "e2554f3b-3117-50c0-817c-e040a3ddf72d"
Clustering = "aaaa29a8-35af-508c-8bc3-b662a17a0fe5"
Combinatorics = "861a8166-3701-5b0c-9a16-15d98fcdc6aa"
DataFrames = "a93c6f00-e57d-5684-b7b6-d8193f3e46c0"
DataStructures = "864edb3b-99cc-5e75-8d2d-829cb0a9cfe8"
Dates = "ade2ca70-3891-5945-98fb-dc099432e06a"
DiffEqSensitivity = "41bf760c-e81c-5289-8e54-58b1f1f8abe2"
Distances = "b4f34e82-e78d-54a5-968a-f98e89d6e8f7"
Documenter = "e30172f5-a6a5-5a46-863b-614d45cd2de4"
DocumenterTools = "35a29f4d-8980-5a13-9543-d66fff28ecb8"
GLPK = "60bf3e95-4087-53dc-ae20-288a0d20c6a6"
Gurobi = "2e9cd046-0924-5485-92f1-d5272153d98b"
Ipopt = "b6b21f68-93f8-5de0-b562-5493be1d77c9"
JuMP = "4076af6c-e467-56ae-b986-b466b2749572"
LinearAlgebra = "37e2e46d-f89d-539d-b4ee-838fcccc9c8e"
MathProgBase = "fdba3010-5040-5b88-9595-932c9decdf73"
OrdinaryDiffEq = "1dea7af3-3e70-54e6-95c3-0bf5283fa5ed"
QuasiMonteCarlo = "8a4e6c94-4038-4cdc-81c3-7e6ffdb2a71b"
Statistics = "10745b16-79ce-11e8-11f9-7d13ad32a3b2"
StatsBase = "2913bbd2-ae8a-5f71-8c99-4fb6c76f3a91"
YAML = "ddb6d928-2868-570f-bddf-ab3f9cf99eb6"

[compat]
<<<<<<< HEAD
CSV = "0.6.0, 0.8"
=======
BenchmarkTools = "1.0.0"
CSV = "0.6.0"
>>>>>>> dc364a1d
Cbc = "0.8.0"
Clp = "0.8.1"
Clustering = "0.14.2"
Combinatorics = "1.0.2"
DataFrames = "0.20.2, 1"
DataStructures = "0.17.20"
DiffEqSensitivity = "6.33.0"
Distances = "0.10.2"
Documenter = "0.24.7, 0.27"
DocumenterTools = "0.1.9"
GLPK = "0.14.8"
Ipopt = "0.6.0, 0.7"
Gurobi = "0.7.6, 0.9"
JuMP = "0.21.3"
MathProgBase = "0.7.8"
OrdinaryDiffEq = "5.42.3"
QuasiMonteCarlo = "0.2.3"
StatsBase = "0.33.0"
YAML = "0.4.3"
julia = "1"

[extras]
Test = "8dfed614-e22c-5e08-85e1-65c5234f0b40"

[targets]
test = ["Test"]<|MERGE_RESOLUTION|>--- conflicted
+++ resolved
@@ -30,12 +30,8 @@
 YAML = "ddb6d928-2868-570f-bddf-ab3f9cf99eb6"
 
 [compat]
-<<<<<<< HEAD
 CSV = "0.6.0, 0.8"
-=======
 BenchmarkTools = "1.0.0"
-CSV = "0.6.0"
->>>>>>> dc364a1d
 Cbc = "0.8.0"
 Clp = "0.8.1"
 Clustering = "0.14.2"
