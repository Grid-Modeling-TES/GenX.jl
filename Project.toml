name = "GenX"
uuid = "5d317b1e-30ec-4ed6-a8ce-8d2d88d7cfac"
authors = ["Jesse Jenkins", "Nestor Sepulveda", "Dharik Mallapragada", "Aaron Schwartz", "Neha Patankar", "Qingyu Xu", "Jack Morris", "Sambuddha Chakrabarti"]
version = "1.0.0"

[deps]
BenchmarkTools = "6e4b80f9-dd63-53aa-95a3-0cdb28fa8baf"
CSV = "336ed68f-0bac-5ca0-87d4-7b16caf5d00b"
Cbc = "9961bab8-2fa3-5c5a-9d89-47fab24efd76"
Clp = "e2554f3b-3117-50c0-817c-e040a3ddf72d"
Clustering = "aaaa29a8-35af-508c-8bc3-b662a17a0fe5"
Combinatorics = "861a8166-3701-5b0c-9a16-15d98fcdc6aa"
DataFrames = "a93c6f00-e57d-5684-b7b6-d8193f3e46c0"
DataStructures = "864edb3b-99cc-5e75-8d2d-829cb0a9cfe8"
Dates = "ade2ca70-3891-5945-98fb-dc099432e06a"
DiffEqSensitivity = "41bf760c-e81c-5289-8e54-58b1f1f8abe2"
Distances = "b4f34e82-e78d-54a5-968a-f98e89d6e8f7"
Documenter = "e30172f5-a6a5-5a46-863b-614d45cd2de4"
DocumenterTools = "35a29f4d-8980-5a13-9543-d66fff28ecb8"
GLPK = "60bf3e95-4087-53dc-ae20-288a0d20c6a6"
Gurobi = "2e9cd046-0924-5485-92f1-d5272153d98b"
Ipopt = "b6b21f68-93f8-5de0-b562-5493be1d77c9"
JuMP = "4076af6c-e467-56ae-b986-b466b2749572"
LinearAlgebra = "37e2e46d-f89d-539d-b4ee-838fcccc9c8e"
MathProgBase = "fdba3010-5040-5b88-9595-932c9decdf73"
OrdinaryDiffEq = "1dea7af3-3e70-54e6-95c3-0bf5283fa5ed"
QuasiMonteCarlo = "8a4e6c94-4038-4cdc-81c3-7e6ffdb2a71b"
Statistics = "10745b16-79ce-11e8-11f9-7d13ad32a3b2"
StatsBase = "2913bbd2-ae8a-5f71-8c99-4fb6c76f3a91"
YAML = "ddb6d928-2868-570f-bddf-ab3f9cf99eb6"

[compat]
CSV = "0.6.0, 0.8"
BenchmarkTools = "1.0.0"
Cbc = "0.8.0"
Clp = "0.8.1"
Clustering = "0.14.2"
Combinatorics = "1.0.2"
DataFrames = "0.20.2, 1"
DataStructures = "0.17.20"
DiffEqSensitivity = "6.33.0"
Distances = "0.10.2"
<<<<<<< HEAD
Documenter = "0.24.7, 0.26"
=======
Documenter = "0.24.7, 0.27"
>>>>>>> 48b01faf
DocumenterTools = "0.1.9"
GLPK = "0.14.8"
Ipopt = "0.6.0, 0.7"
Gurobi = "0.7.6, 0.9"
JuMP = "0.21.3"
MathProgBase = "0.7.8"
OrdinaryDiffEq = "5.42.3"
QuasiMonteCarlo = "0.2.3"
StatsBase = "0.33.0"
YAML = "0.4.3"
julia = "1"

[extras]
Test = "8dfed614-e22c-5e08-85e1-65c5234f0b40"

[targets]
test = ["Test"]<|MERGE_RESOLUTION|>--- conflicted
+++ resolved
@@ -40,11 +40,7 @@
 DataStructures = "0.17.20"
 DiffEqSensitivity = "6.33.0"
 Distances = "0.10.2"
-<<<<<<< HEAD
-Documenter = "0.24.7, 0.26"
-=======
 Documenter = "0.24.7, 0.27"
->>>>>>> 48b01faf
 DocumenterTools = "0.1.9"
 GLPK = "0.14.8"
 Ipopt = "0.6.0, 0.7"
