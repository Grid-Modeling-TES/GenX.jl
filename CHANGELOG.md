--- conflicted
+++ resolved
@@ -43,11 +43,10 @@
   non-zero in multi-stage GenX (#666)
 - Added condition number scaling added to objective function (#667)
 - Added versioned doc-pages for v0.3.6 and v0.4.0
-<<<<<<< HEAD
+
 - Added a warning message in write_costs_multistage mentioning th approximate value of costs currently.
 
 ### Fixed
-=======
 - Add constraint in mga to compute total capacity in each zone from a given technology type (#681)
 - New settings parameter MGAAnnualGeneration to switch between different MGA formulations (#681)
 - Add validation for `Can_Retire` column in multi-stage GenX since the current implementation 
@@ -56,9 +55,6 @@
 - Add writing of multistage stats during optimization with foresight (#687)
 - Fix docstring in operational_reserves.jl (#690)
 - Fix docstring in energy_share_requirement.jl (#692)
-
-### Fixed 
->>>>>>> 21b4885c
 - Set MUST_RUN=1 for RealSystemExample/small_hydro plants (#517).
   Previously these plants had no resource flag set, and so they did not contribute to the power balance.
   As these plants are now useful, the objective in these cases is slightly lower.
@@ -79,12 +75,9 @@
 - Fixed outputting capital recovery cost to 0 if the remaining number of years is 0 (#666)
 - Updated the docstring for the initialize_cost_to_go function and adjusted the formula for the discount factor to reflect the code implementation (#672).
 - Fix write_multi_stage_cost.jl: add discount with OPEX multipliers to cUnmetPolicyPenalty (#679)
-<<<<<<< HEAD
 - Fix DF calculation in DDP to make it more generic for variable length stages (#680)
-=======
 - Fix write_power_balance.jl: add additional two columns ("VRE_Storage_Discharge" and "VRE_Storage_Charge") for VRE_STOR
 
->>>>>>> 21b4885c
 ### Changed
 - Use add_to_expression! instead of the += and -= operators for memory performance improvements (#498).
 - Generally, 'demand' is now used where (electrical) 'load' was used previously (#397).
